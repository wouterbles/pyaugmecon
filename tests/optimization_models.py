--- conflicted
+++ resolved
@@ -160,11 +160,7 @@
     model = ConcreteModel()
 
     # Define input files
-<<<<<<< HEAD
-    xlsx = pd.ExcelFile('tests/input/unit_commitment.xlsx')
-=======
     xlsx = pd.ExcelFile('tests/input/unit_commitment.xlsx', engine='openpyxl')
->>>>>>> 5bc4d346
     system_demand = Helper.read_excel(xlsx, 'SystemDemand')
     storage_systems = Helper.read_excel(xlsx, 'StorageSystems')
     generators = Helper.read_excel(xlsx, 'Generators')
@@ -380,11 +376,7 @@
     model = ConcreteModel()
 
     # Define input files
-<<<<<<< HEAD
-    xlsx = pd.ExcelFile(f"tests/input/{type}.xlsx")
-=======
     xlsx = pd.ExcelFile(f'tests/input/{type}.xlsx', engine='openpyxl')
->>>>>>> 5bc4d346
     a = pd.read_excel(xlsx, index_col=0, sheet_name='a').to_numpy()
     b = pd.read_excel(xlsx, index_col=0, sheet_name='b').to_numpy()
     c = pd.read_excel(xlsx, index_col=0, sheet_name='c').to_numpy()
